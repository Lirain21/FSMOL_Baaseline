--- conflicted
+++ resolved
@@ -1,118 +1,113 @@
-import argparse
-import logging
-import pdb
-import sys
-import traceback
-
-import torch
-from pyprojroot import here as project_root
-
-sys.path.insert(0, str(project_root()))
-
-from fs_mol.data.fsmol_task import FSMolTaskSample
-from fs_mol.data.multitask import get_multitask_inference_batcher
-from fs_mol.models.abstract_torch_fsmol_model import resolve_starting_model_file
-from fs_mol.models.gnn_multitask import GNNMultitaskModel
-from fs_mol.multitask_train import eval_model_by_finetuning_on_task
-from fs_mol.utils.metrics import BinaryEvalMetrics
-from fs_mol.utils.test_utils import add_eval_cli_args, eval_model, set_up_test_run
-
-
-logger = logging.getLogger(__name__)
-
-
-def parse_command_line():
-    parser = argparse.ArgumentParser(
-        description="Test finetuning a GNN Multitask model on tasks.",
-        formatter_class=argparse.ArgumentDefaultsHelpFormatter,
-    )
-
-    parser.add_argument(
-        "TRAINED_MODEL",
-        type=str,
-        help="File to load model from (determines model architecture).",
-    )
-
-    add_eval_cli_args(parser)
-
-    parser.add_argument(
-        "--batch_size",
-        type=int,
-        default=128,
-        help="Number of molecules per batch.",
-    )
-    parser.add_argument(
-        "--use-fresh-param-init",
-        action="store_true",
-        help="Do not use trained weights, but start from a fresh, random initialisation.",
-    )
-    parser.add_argument(
-        "--learning-rate",
-        type=float,
-        default=0.00005,
-        help="Learning rate for shared model components.",
-    )
-    parser.add_argument(
-        "--task-specific-lr",
-        type=float,
-        default=0.0001,
-        help="Learning rate for shared model components.",
-    )
-
-    return parser.parse_args()
-
-
-def main():
-    args = parse_command_line()
-    out_dir, dataset = set_up_test_run("Multitask", args, torch=True)
-
-    device = torch.device("cuda" if torch.cuda.is_available() else "cpu")
-
-    model_weights_file = resolve_starting_model_file(
-        model_file=args.TRAINED_MODEL,
-        model_cls=GNNMultitaskModel,
-        out_dir=out_dir,
-        use_fresh_param_init=args.use_fresh_param_init,
-        config_overrides={"num_tasks": 1},
-        device=device,
-    )
-
-    def test_model_fn(
-        task_sample: FSMolTaskSample, temp_out_folder: str, seed: int
-    ) -> BinaryEvalMetrics:
-        return eval_model_by_finetuning_on_task(
-            model_weights_file,
-            model_cls=GNNMultitaskModel,
-            task_sample=task_sample,
-<<<<<<< HEAD
-            temp_out_folder=temp_out_folder,
-            batcher=get_multitask_inference_batcher(max_num_graphs=args.batch_size, device=device),
-=======
-            batcher=get_multitask_inference_batcher(max_num_graphs=args.batch_size),
->>>>>>> ab187b46
-            learning_rate=args.learning_rate,
-            task_specific_learning_rate=args.task_specific_lr,
-            metric_to_use="avg_precision",
-            seed=seed,
-            quiet=True,
-            device=device,
-        )
-
-    eval_model(
-        test_model_fn=test_model_fn,
-        dataset=dataset,
-        train_set_sample_sizes=args.train_sizes,
-        out_dir=out_dir,
-        num_samples=args.num_runs,
-        valid_size_or_ratio=0.2,
-        seed=args.seed,
-    )
-
-
-if __name__ == "__main__":
-    try:
-        main()
-    except Exception:
-        _, value, tb = sys.exc_info()
-        traceback.print_exc()
-        pdb.post_mortem(tb)
+import argparse
+import logging
+import pdb
+import sys
+import traceback
+
+import torch
+from pyprojroot import here as project_root
+
+sys.path.insert(0, str(project_root()))
+
+from fs_mol.data.fsmol_task import FSMolTaskSample
+from fs_mol.data.multitask import get_multitask_inference_batcher
+from fs_mol.models.abstract_torch_fsmol_model import resolve_starting_model_file
+from fs_mol.models.gnn_multitask import GNNMultitaskModel
+from fs_mol.multitask_train import eval_model_by_finetuning_on_task
+from fs_mol.utils.metrics import BinaryEvalMetrics
+from fs_mol.utils.test_utils import add_eval_cli_args, eval_model, set_up_test_run
+
+
+logger = logging.getLogger(__name__)
+
+
+def parse_command_line():
+    parser = argparse.ArgumentParser(
+        description="Test finetuning a GNN Multitask model on tasks.",
+        formatter_class=argparse.ArgumentDefaultsHelpFormatter,
+    )
+
+    parser.add_argument(
+        "TRAINED_MODEL",
+        type=str,
+        help="File to load model from (determines model architecture).",
+    )
+
+    add_eval_cli_args(parser)
+
+    parser.add_argument(
+        "--batch_size",
+        type=int,
+        default=128,
+        help="Number of molecules per batch.",
+    )
+    parser.add_argument(
+        "--use-fresh-param-init",
+        action="store_true",
+        help="Do not use trained weights, but start from a fresh, random initialisation.",
+    )
+    parser.add_argument(
+        "--learning-rate",
+        type=float,
+        default=0.00005,
+        help="Learning rate for shared model components.",
+    )
+    parser.add_argument(
+        "--task-specific-lr",
+        type=float,
+        default=0.0001,
+        help="Learning rate for shared model components.",
+    )
+
+    return parser.parse_args()
+
+
+def main():
+    args = parse_command_line()
+    out_dir, dataset = set_up_test_run("Multitask", args, torch=True)
+
+    device = torch.device("cuda" if torch.cuda.is_available() else "cpu")
+
+    model_weights_file = resolve_starting_model_file(
+        model_file=args.TRAINED_MODEL,
+        model_cls=GNNMultitaskModel,
+        out_dir=out_dir,
+        use_fresh_param_init=args.use_fresh_param_init,
+        config_overrides={"num_tasks": 1},
+        device=device,
+    )
+
+    def test_model_fn(
+        task_sample: FSMolTaskSample, temp_out_folder: str, seed: int
+    ) -> BinaryEvalMetrics:
+        return eval_model_by_finetuning_on_task(
+            model_weights_file,
+            model_cls=GNNMultitaskModel,
+            task_sample=task_sample,
+            batcher=get_multitask_inference_batcher(max_num_graphs=args.batch_size, device=device),
+            learning_rate=args.learning_rate,
+            task_specific_learning_rate=args.task_specific_lr,
+            metric_to_use="avg_precision",
+            seed=seed,
+            quiet=True,
+            device=device,
+        )
+
+    eval_model(
+        test_model_fn=test_model_fn,
+        dataset=dataset,
+        train_set_sample_sizes=args.train_sizes,
+        out_dir=out_dir,
+        num_samples=args.num_runs,
+        valid_size_or_ratio=0.2,
+        seed=args.seed,
+    )
+
+
+if __name__ == "__main__":
+    try:
+        main()
+    except Exception:
+        _, value, tb = sys.exc_info()
+        traceback.print_exc()
+        pdb.post_mortem(tb)