import argparse
import logging
import sys
import json

import torch
from pyprojroot import here as project_root

sys.path.insert(0, str(project_root()))

from fs_mol.utils.cli_utils import add_train_cli_args, set_up_train_run
from fs_mol.utils.protonet_utils import (
    PrototypicalNetworkTrainerConfig,
    PrototypicalNetworkTrainer,
)


logger = logging.getLogger(__name__)


def parse_command_line():
    parser = argparse.ArgumentParser(
        description="Train a Prototypical Network model on molecules.",
        formatter_class=argparse.ArgumentDefaultsHelpFormatter,
    )

    add_train_cli_args(parser)

    parser.add_argument(
        "--features",
        type=str,
        choices=[
            "gnn",
            "ecfp",
            "pc-descs",
            "ecfp+fc",
            "pc-descs+fc",
            "gnn+ecfp+fc",
            "gnn+ecfp+pc-descs+fc",
        ],
        default="gnn+ecfp+fc",
        help="Choice of features to use",
    )
    parser.add_argument(
        "--distance_metric",
        type=str,
        choices=["mahalanobis", "euclidean"],
        default="mahalanobis",
        help="Choice of distance to use.",
    )
    parser.add_argument("--support_set_size", type=int, default=64, help="Size of support set")
    parser.add_argument(
        "--query_set_size",
        type=int,
        default=256,
        help="Size of target set. If -1, use everything but train examples.",
    )
    parser.add_argument(
        "--tasks_per_batch",
        type=int,
        default=16,
        help="Number of tasks to accumulate gradients for.",
    )
    parser.add_argument("--batch_size", type=int, default=256, help="Number of examples per batch.")
    parser.add_argument(
        "--num_train_steps", type=int, default=10000, help="Number of training steps."
    )
    parser.add_argument(
        "--validate_every",
        type=int,
        default=50,
        help="Number of training steps between model validations.",
    )
    parser.add_argument(
        "--validation-support-set-sizes",
        type=json.loads,
        default=[16, 128],
        help="JSON list selecting the number of datapoints sampled as support set data during evaluation through finetuning on the validation tasks.",
    )

    parser.add_argument(
        "--validation-query-set-size",
        type=int,
<<<<<<< HEAD
        default=256,
=======
        default=512,
>>>>>>> ae40d94f
        help="Maximum number of datapoints sampled as query data during evaluation through finetuning on the validation tasks.",
    )

    parser.add_argument(
        "--validation-num-samples",
        type=int,
        default=5,
        help="Number of samples considered for each train set size for each validation task during evaluation through finetuning.",
    )
    parser.add_argument("--lr", type=float, default=0.0001, help="Learning rate")
    parser.add_argument(
        "--clip-value", type=float, default=1.0, help="Gradient norm clipping value"
    )
    args = parser.parse_args()
    return args


def make_trainer_config(args: argparse.Namespace) -> PrototypicalNetworkTrainerConfig:
    return PrototypicalNetworkTrainerConfig(
        used_features=args.features,
        distance_metric=args.distance_metric,
        batch_size=args.batch_size,
        tasks_per_batch=args.tasks_per_batch,
        support_set_size=args.support_set_size,
        query_set_size=args.query_set_size,
        validate_every_num_steps=args.validate_every,
        validation_support_set_sizes=tuple(args.validation_support_set_sizes),
        validation_query_set_size=args.validation_query_set_size,
        validation_num_samples=args.validation_num_samples,
        num_train_steps=args.num_train_steps,
        learning_rate=args.lr,
        clip_value=args.clip_value,
    )


def main():
    args = parse_command_line()
    config = make_trainer_config(args)

    out_dir, dataset, aml_run = set_up_train_run(
        f"ProtoNet_{config.used_features}", args, torch=True
    )

    device = torch.device("cuda" if torch.cuda.is_available() else "cpu")
    model_trainer = PrototypicalNetworkTrainer(config=config).to(device)

    logger.info(f"\tDevice: {device}")
    logger.info(f"\tNum parameters {sum(p.numel() for p in model_trainer.parameters())}")
    logger.info(f"\tModel:\n{model_trainer}")

    model_trainer.train_loop(out_dir, dataset, aml_run)


if __name__ == "__main__":
    try:
        main()
    except Exception:
        import traceback
        import pdb

        _, value, tb = sys.exc_info()
        traceback.print_exc()
        pdb.post_mortem(tb)<|MERGE_RESOLUTION|>--- conflicted
+++ resolved
@@ -81,11 +81,7 @@
     parser.add_argument(
         "--validation-query-set-size",
         type=int,
-<<<<<<< HEAD
-        default=256,
-=======
         default=512,
->>>>>>> ae40d94f
         help="Maximum number of datapoints sampled as query data during evaluation through finetuning on the validation tasks.",
     )
 
