from __future__ import annotations

import logging
import os
import sys
import time
from abc import abstractclassmethod, abstractmethod
from collections import defaultdict
from functools import partial
from typing import (
    Tuple,
    Dict,
    List,
    Optional,
    DefaultDict,
    Callable,
    Iterable,
    Union,
    Type,
    Any,
    Generic,
    TypeVar,
)
from typing_extensions import Literal

import numpy as np
import torch
from pyprojroot import here as project_root

sys.path.insert(0, str(project_root()))

from fs_mol.data import (
    FSMolBatcher,
    FSMolBatchIterable,
    FSMolTaskSample,
)
from fs_mol.utils.logging import PROGRESS_LOG_LEVEL
from fs_mol.utils.metric_logger import MetricLogger
from fs_mol.utils.metrics import (
    avg_task_metrics_list,
    compute_metrics,
    BinaryEvalMetrics,
    BinaryMetricType,
)

logger = logging.getLogger(__name__)


BatchFeaturesType = TypeVar("BatchFeaturesType")
MetricType = Union[BinaryMetricType, Literal["loss"]]
ModelStateType = Dict[str, Any]


class AbstractTorchFSMolModel(Generic[BatchFeaturesType], torch.nn.Module):
    @abstractmethod
    def forward(self, batch: BatchFeaturesType) -> torch.Tensor:
        """
        Given the features of a batch of molecules, compute proability of each of these molecules
        having an "active" label in the currently learned assay.

        Args:
            batch: representation of the features of NUM_MOLECULES, as chosen by the implementor.

        Returns:
            Float tensor of shape [NUM_MOLECULES, 1].
        """
        raise NotImplementedError()

    @abstractmethod
    def get_model_state(self) -> ModelStateType:
        """
        Return the state of the model such as configuration and learnable parameters.

        Returns:
            Dictionary
        """
        raise NotImplementedError()

    @abstractmethod
    def load_model_state(
        self,
        model_state: ModelStateType,
        load_task_specific_weights: bool,
        quiet: bool = False,
    ) -> None:
        """Load model weights from a model state as generated by get_model_state.

        Args:
            model_state: a dictionary representing model state, as returned by model.get_model_state().
            load_task_specific_weights: a flag specifying whether, if applicable, task-specific weights
                should be loaded or not. This would be False for the case of loading the weights when
                transferring the model to a new task.
            quiet: flag indicating if the loading should report additional details (e.g., which weights
                have been loaded / re-initialized).
        """
        raise NotImplementedError()

    @abstractmethod
    def is_param_task_specific(self, param_name: str) -> bool:
        raise NotImplementedError()

    @abstractclassmethod
    def build_from_model_file(
        cls,
        model_file: str,
        config_overrides: Dict[str, Any] = {},
        quiet: bool = False,
        device: Optional[torch.device] = None,
    ) -> AbstractTorchFSMolModel[BatchFeaturesType]:
        """Build the model architecture based on a saved checkpoint."""
        raise NotImplementedError()


def linear_warmup(cur_step: int, warmup_steps: int = 0) -> float:
    if cur_step >= warmup_steps:
        return 1.0
    return cur_step / warmup_steps


def create_optimizer(
    model: AbstractTorchFSMolModel[BatchFeaturesType],
    lr: float = 0.001,
    task_specific_lr: float = 0.005,
    warmup_steps: int = 1000,
    task_specific_warmup_steps: int = 100,
) -> Tuple[torch.optim.Optimizer, torch.optim.lr_scheduler._LRScheduler]:
    # Split parameters into shared and task-specific ones:
    shared_parameters, task_spec_parameters = [], []
    for param_name, param in model.named_parameters():
        if model.is_param_task_specific(param_name):
            task_spec_parameters.append(param)
        else:
            shared_parameters.append(param)

    opt = torch.optim.Adam(
        [
            {"params": task_spec_parameters, "lr": task_specific_lr},
            {"params": shared_parameters, "lr": lr},
        ],
    )

    scheduler = torch.optim.lr_scheduler.LambdaLR(
        optimizer=opt,
        lr_lambda=[
            partial(
                linear_warmup, warmup_steps=task_specific_warmup_steps
            ),  # for task specific paramters
            partial(linear_warmup, warmup_steps=warmup_steps),  # for shared paramters
        ],
    )

    return opt, scheduler


def save_model(
    path: str,
    model: AbstractTorchFSMolModel[BatchFeaturesType],
    optimizer: Optional[torch.optim.Optimizer] = None,
    epoch: Optional[int] = None,
) -> None:
    data = model.get_model_state()

    if optimizer is not None:
        data["optimizer_state_dict"] = optimizer.state_dict()
    if epoch is not None:
        data["epoch"] = epoch

    torch.save(data, path)


def load_model_weights(
    model: AbstractTorchFSMolModel[BatchFeaturesType],
    path: str,
    load_task_specific_weights: bool,
    quiet: bool = False,
    device: Optional[torch.device] = None,
) -> None:
    checkpoint = torch.load(path, map_location=device)
    model.load_model_state(checkpoint, load_task_specific_weights, quiet)


def resolve_starting_model_file(
    model_file: str,
    model_cls: Type[AbstractTorchFSMolModel[BatchFeaturesType]],
    out_dir: str,
    use_fresh_param_init: bool,
    config_overrides: Dict[str, Any] = {},
    device: Optional[torch.device] = None,
) -> str:
    # If we start from a fresh init, create a model, do a random init, and store that away somewhere:
    if use_fresh_param_init:
        logger.info("Using fresh model init.")
        model = model_cls.build_from_model_file(
            model_file=model_file, config_overrides=config_overrides, device=device
        )

        resolved_model_file = os.path.join(out_dir, f"fresh_init.pkl")
        save_model(resolved_model_file, model)

        # Hack to give AML some time to actually save.
        time.sleep(1)
    else:
        resolved_model_file = model_file
        logger.info(f"Using model weights loaded from {resolved_model_file}.")

    return resolved_model_file


def run_on_data_iterable(
    model: AbstractTorchFSMolModel[BatchFeaturesType],
    data_iterable: Iterable[Tuple[BatchFeaturesType, torch.Tensor]],
    optimizer: Optional[torch.optim.Optimizer] = None,
    lr_scheduler: Optional[torch.optim.lr_scheduler._LRScheduler] = None,
    max_num_steps: Optional[int] = None,
    quiet: bool = False,
    metric_name_prefix: str = "",
    aml_run=None,
) -> Tuple[float, Dict[int, BinaryEvalMetrics]]:
    """Run the given model on the provided data loader.

    Args:
        model: Model to run things on.
        data_iterable: Iterable that provides the data we run on; data has been batched
            by an appropriate batcher.
        optimizer: Optional optimizer. If present, the given model will be trained.
        lr_scheduler: Optional learning rate scheduler around optimizer.
        max_num_steps: Optional number of steps. If not provided, will run until end of data loader.
    """

    criterion = torch.nn.BCEWithLogitsLoss(reduction="none")

    if optimizer is None:
        model.eval()
    else:
        model.train()

    per_task_preds: DefaultDict[int, List[float]] = defaultdict(list)
    per_task_labels: DefaultDict[int, List[float]] = defaultdict(list)

    metric_logger = MetricLogger(
        log_fn=lambda msg: logger.log(PROGRESS_LOG_LEVEL, msg),
        aml_run=aml_run,
        quiet=quiet,
        metric_name_prefix=metric_name_prefix,
    )
    for batch_idx, (batch, labels) in enumerate(iter(data_iterable)):
        if max_num_steps is not None and batch_idx >= max_num_steps:
            break

        if optimizer is not None:
            optimizer.zero_grad()

        predictions = model(batch)
        predictions = predictions.squeeze(dim=-1)

        # Compute loss and weigh it:
        loss = torch.mean(criterion(predictions, labels.float()))
        metric_logger.log_metrics(loss=loss.detach().cpu().item())

        # Training step:
        if optimizer is not None:
            loss.backward()
            torch.nn.utils.clip_grad_norm_(model.parameters(), 1.0)
            optimizer.step()
        if lr_scheduler is not None:
            lr_scheduler.step()

        # === Finally, collect per-task results to be used for further eval:
        sample_to_task_id: Dict[int, int] = {}
        if hasattr(batch, "sample_to_task_id"):
            sample_to_task_id = batch.sample_to_task_id
        else:
            # If we don't have a sample task information, just use 0 as default task ID:
            sample_to_task_id = defaultdict(lambda: 0)

        # Apply sigmoid to have predictions in appropriate range for computing (scikit) scores.
        num_samples = labels.shape[0]
        predictions = torch.sigmoid(predictions).detach().cpu()
        for i in range(num_samples):
<<<<<<< HEAD
            task_id = sample_to_task_it[i].item()
=======
            task_id = sample_to_task_id[i]
>>>>>>> ab187b46
            per_task_preds[task_id].append(predictions[i].item())
            per_task_labels[task_id].append(labels[i].item())

    metrics = compute_metrics(per_task_preds, per_task_labels)

    return metric_logger.get_mean_metric_value("loss"), metrics


def validate_on_data_iterable(
    model: AbstractTorchFSMolModel[BatchFeaturesType],
    data_iterable: Iterable[Tuple[BatchFeaturesType, torch.Tensor]],
    metric_to_use: MetricType = "avg_precision",
    quiet: bool = False,
) -> float:
    valid_loss, valid_metrics = run_on_data_iterable(
        model, data_iterable=data_iterable, quiet=quiet
    )
    if not quiet:
        logger.info(f"  Validation loss: {valid_loss:.5f}")
    # If our data_iterable had more than one task, we'll have one result per task - average them:
    mean_valid_metrics = avg_task_metrics_list(list(valid_metrics.values()))
    if metric_to_use == "loss":
        return -valid_loss  # We are maximising things elsewhere, so flip the sign on the loss
    else:
        return mean_valid_metrics[metric_to_use][0]


def train_loop(
    model: AbstractTorchFSMolModel[BatchFeaturesType],
    optimizer: torch.optim.Optimizer,
    lr_scheduler: torch.optim.lr_scheduler._LRScheduler,
    train_data: Iterable[Tuple[BatchFeaturesType, torch.Tensor]],
    valid_fn: Callable[[AbstractTorchFSMolModel[BatchFeaturesType]], float],
    metric_to_use: MetricType = "avg_precision",
    max_num_epochs: int = 100,
    patience: int = 5,
    aml_run=None,
    quiet: bool = False,
) -> Tuple[float, ModelStateType]:
    if quiet:
        log_level = logging.DEBUG
    else:
        log_level = logging.INFO
    initial_valid_metric = float("-inf")
    best_valid_metric = initial_valid_metric
    logger.log(log_level, f"  Initial validation metric: {best_valid_metric:.5f}")

    best_model_state = model.get_model_state()
    epochs_since_best = 0
    for epoch in range(0, max_num_epochs):
        logger.log(log_level, f"== Epoch {epoch}")
        logger.log(log_level, f"  = Training")
        train_loss, train_metrics = run_on_data_iterable(
            model,
            data_iterable=train_data,
            optimizer=optimizer,
            lr_scheduler=lr_scheduler,
            quiet=quiet,
            metric_name_prefix="train_",
            aml_run=aml_run,
        )
        mean_train_metric = np.mean(
            [getattr(task_metrics, metric_to_use) for task_metrics in train_metrics.values()]
        )
        logger.log(log_level, f"  Mean train loss: {train_loss:.5f}")
        logger.log(log_level, f"  Mean train {metric_to_use}: {mean_train_metric:.5f}")
        logger.log(log_level, f"  = Validation")
        valid_metric = valid_fn(model)
        logger.log(log_level, f"  Validation metric: {valid_metric:.5f}")

        if valid_metric > best_valid_metric:
            logger.log(
                log_level,
                f"   New best validation result {valid_metric:.5f} (increased from {best_valid_metric:.5f}).",
            )
            best_valid_metric = valid_metric
            epochs_since_best = 0

            best_model_state = model.get_model_state()
        else:
            epochs_since_best += 1
            logger.log(log_level, f"   Now had {epochs_since_best} epochs since best result.")
            if epochs_since_best >= patience:
                break

    return best_valid_metric, best_model_state


def eval_model_by_finetuning_on_task(
    model_weights_file: str,
    model_cls: Type[AbstractTorchFSMolModel[BatchFeaturesType]],
    task_sample: FSMolTaskSample,
<<<<<<< HEAD
    temp_out_folder: str,
    batcher: FSMolBatcher[BatchFeaturesType, torch.Tensor],
=======
    batcher: FSMolBatcher[BatchFeaturesType, np.ndarray],
>>>>>>> ab187b46
    learning_rate: float,
    task_specific_learning_rate: float,
    metric_to_use: MetricType = "avg_precision",
    max_num_epochs: int = 50,
    patience: int = 10,
    seed: int = 0,
    quiet: bool = False,
    device: Optional[torch.device] = None,
) -> BinaryEvalMetrics:
    # Build the model afresh and load the shared weights.
    model: AbstractTorchFSMolModel[BatchFeaturesType] = model_cls.build_from_model_file(
        model_weights_file, quiet=quiet, device=device, config_overrides={"num_tasks": 1}
    )
    load_model_weights(model, model_weights_file, load_task_specific_weights=False)

    (optimizer, lr_scheduler) = create_optimizer(
        model,
        lr=learning_rate,
        task_specific_lr=task_specific_learning_rate,
        warmup_steps=2,
        task_specific_warmup_steps=2,
    )

    best_valid_metric, best_model_state = train_loop(
        model=model,
        optimizer=optimizer,
        lr_scheduler=lr_scheduler,
        train_data=FSMolBatchIterable(task_sample.train_samples, batcher, shuffle=True, seed=seed),
        valid_fn=partial(
            validate_on_data_iterable,
            data_iterable=FSMolBatchIterable(task_sample.valid_samples, batcher),
            metric_to_use="loss",
            quiet=quiet,
        ),
        metric_to_use=metric_to_use,
        max_num_epochs=max_num_epochs,
        patience=patience,
        quiet=True,
    )

    logger.log(PROGRESS_LOG_LEVEL, f" Final validation loss:       {float(best_valid_metric):.5f}")
    # Load best model state and eval on test data:
    model.load_model_state(best_model_state, load_task_specific_weights=True)
    test_loss, _test_metrics = run_on_data_iterable(
        model, data_iterable=FSMolBatchIterable(task_sample.test_samples, batcher), quiet=quiet
    )
    test_metrics = next(iter(_test_metrics.values()))
    logger.log(PROGRESS_LOG_LEVEL, f" Test loss:                   {float(test_loss):.5f}")
    logger.info(f" Test metrics: {test_metrics}")
    logger.info(
        f"Dataset sample has {task_sample.test_pos_label_ratio:.4f} positive label ratio in test data.",
    )
    logger.log(
        PROGRESS_LOG_LEVEL,
        f"Dataset sample test {metric_to_use}: {getattr(test_metrics, metric_to_use):.4f}",
    )

    return test_metrics<|MERGE_RESOLUTION|>--- conflicted
+++ resolved
@@ -277,11 +277,7 @@
         num_samples = labels.shape[0]
         predictions = torch.sigmoid(predictions).detach().cpu()
         for i in range(num_samples):
-<<<<<<< HEAD
-            task_id = sample_to_task_it[i].item()
-=======
-            task_id = sample_to_task_id[i]
->>>>>>> ab187b46
+            task_id = sample_to_task_id[i].item()
             per_task_preds[task_id].append(predictions[i].item())
             per_task_labels[task_id].append(labels[i].item())
 
@@ -374,12 +370,7 @@
     model_weights_file: str,
     model_cls: Type[AbstractTorchFSMolModel[BatchFeaturesType]],
     task_sample: FSMolTaskSample,
-<<<<<<< HEAD
-    temp_out_folder: str,
     batcher: FSMolBatcher[BatchFeaturesType, torch.Tensor],
-=======
-    batcher: FSMolBatcher[BatchFeaturesType, np.ndarray],
->>>>>>> ab187b46
     learning_rate: float,
     task_specific_learning_rate: float,
     metric_to_use: MetricType = "avg_precision",
