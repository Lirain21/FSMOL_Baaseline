--- conflicted
+++ resolved
@@ -1,256 +1,253 @@
-import argparse
-import logging
-import os
-import pdb
-import sys
-import tempfile
-import traceback
-from functools import partial
-from typing import Optional
-
-import torch
-from pyprojroot import here as project_root
-
-sys.path.insert(0, str(project_root()))
-
-from fs_mol.data import (
-    DataFold,
-    FSMolDataset,
-    FSMolTaskSample,
-)
-from fs_mol.data.multitask import (
-    FSMolMultitaskBatch,
-    MultitaskTaskSampleBatchIterable,
-    get_multitask_inference_batcher,
-)
-from fs_mol.models.abstract_torch_fsmol_model import (
-    AbstractTorchFSMolModel,
-    MetricType,
-    eval_model_by_finetuning_on_task,
-    train_loop,
-    create_optimizer,
-    save_model,
-)
-from fs_mol.models.gnn_multitask import (
-    GNNMultitaskConfig,
-    GNNMultitaskModel,
-    create_model,
-)
-from fs_mol.modules.graph_feature_extractor import (
-    add_graph_feature_extractor_arguments,
-    make_graph_feature_extractor_config_from_args,
-)
-from fs_mol.utils.cli_utils import add_train_cli_args, set_up_train_run
-from fs_mol.utils.metrics import (
-    avg_metrics_over_tasks,
-    BinaryEvalMetrics,
-)
-from fs_mol.utils.test_utils import eval_model
-
-
-SMALL_NUMBER = 1e-7
-
-
-logger = logging.getLogger(__name__)
-
-
-def validate_by_finetuning_on_tasks(
-    model: AbstractTorchFSMolModel[FSMolMultitaskBatch],
-    dataset: FSMolDataset,
-    learning_rate: float,
-    task_specific_learning_rate: float,
-    batch_size: int = 128,
-    metric_to_use: MetricType = "avg_precision",
-    seed: int = 0,
-    aml_run=None,
-) -> float:
-    with tempfile.TemporaryDirectory() as tempdir:
-        # First, store the current state of the model, so that we can just load it back in
-        # repeatedly as starting point during finetuning:
-        current_model_path = os.path.join(tempdir, "cur_model.pt")
-        save_model(current_model_path, model)
-
-        # Move model off GPU to make space for validation model:
-        model_device = model.device
-        model = model.to(torch.device("cpu"))
-
-        def test_model_fn(
-            task_sample: FSMolTaskSample, temp_out_folder: str, seed: int
-        ) -> BinaryEvalMetrics:
-            return eval_model_by_finetuning_on_task(
-                current_model_path,
-                model_cls=GNNMultitaskModel,
-                task_sample=task_sample,
-<<<<<<< HEAD
-                temp_out_folder=temp_out_folder,
-                batcher=get_multitask_inference_batcher(max_num_graphs=batch_size, device=model_device),
-=======
-                batcher=get_multitask_inference_batcher(max_num_graphs=batch_size),
->>>>>>> ab187b46
-                learning_rate=learning_rate,
-                task_specific_learning_rate=task_specific_learning_rate,
-                metric_to_use=metric_to_use,
-                seed=seed,
-                quiet=True,
-                device=model_device,
-            )
-
-        task_to_results = eval_model(
-            test_model_fn=test_model_fn,
-            dataset=dataset,
-            train_set_sample_sizes=[16, 128],
-            num_samples=3,
-            valid_size_or_ratio=0.2,
-            test_size_or_ratio=512,
-            fold=DataFold.VALIDATION,
-            seed=seed,
-        )
-
-        mean_metrics = avg_metrics_over_tasks(task_to_results)
-        if aml_run is not None:
-            for metric_name, (metric_mean, _) in mean_metrics.items():
-                aml_run.log(f"valid_task_test_{metric_name}", float(metric_mean))
-
-        model = model.to(model_device)
-
-        return mean_metrics[metric_to_use][0]
-
-
-def add_model_arguments(parser: argparse.ArgumentParser):
-    add_graph_feature_extractor_arguments(parser)
-    parser.add_argument("--num_tail_layers", type=int, default=2)
-
-
-def make_model_from_args(
-    num_tasks: int, args: argparse.Namespace, device: Optional[torch.device] = None
-):
-    model_config = GNNMultitaskConfig(
-        graph_feature_extractor_config=make_graph_feature_extractor_config_from_args(args),
-        num_tasks=num_tasks,
-        num_tail_layers=args.num_tail_layers,
-    )
-    model = create_model(model_config, device=device)
-    return model
-
-
-def add_train_loop_arguments(parser: argparse.ArgumentParser):
-    parser.add_argument("--batch_size", type=int, default=256)
-    parser.add_argument("--num_epochs", type=int, default=100)
-    parser.add_argument("--patience", type=int, default=10)
-    parser.add_argument(
-        "--learning-rate",
-        type=float,
-        default=0.00005,
-        help="Learning rate for shared model components.",
-    )
-    parser.add_argument(
-        "--metric-to-use",
-        type=str,
-        choices=[
-            "acc",
-            "balanced_acc",
-            "f1",
-            "prec",
-            "recall",
-            "roc_auc",
-            "avg_precision",
-            "kappa",
-        ],
-        default="avg_precision",
-        help="Metric to evaluate on validation data.",
-    )
-
-
-def main():
-    parser = argparse.ArgumentParser(
-        description="Train a Multitask GNN model.",
-        formatter_class=argparse.ArgumentDefaultsHelpFormatter,
-    )
-
-    add_train_cli_args(parser)
-
-    add_model_arguments(parser)
-
-    # Training parameters:
-    add_train_loop_arguments(parser)
-    parser.add_argument(
-        "--task-specific-lr",
-        type=float,
-        default=0.0001,
-        help="Learning rate for shared model components. By default, 10x core learning rate.",
-    )
-    parser.add_argument(
-        "--finetune-lr-scale",
-        type=float,
-        default=1.0,
-        help="Scaling factor for LRs used in finetuning eval.",
-    )
-
-    args = parser.parse_args()
-
-    out_dir, fsmol_dataset, aml_run = set_up_train_run("Multitask", args, torch=True)
-
-    device = torch.device("cuda" if torch.cuda.is_available() else "cpu")
-    model = make_model_from_args(
-        num_tasks=fsmol_dataset.get_num_fold_tasks(DataFold.TRAIN), args=args, device=device
-    )
-    logger.info(f"\tNum parameters {sum(p.numel() for p in model.parameters())}")
-    logger.info(f"\tDevice: {device}")
-    logger.info(f"\tModel:\n{model}")
-
-    train_task_name_to_id = {
-        name: i for i, name in enumerate(fsmol_dataset.get_task_names(data_fold=DataFold.TRAIN))
-    }
-    if args.task_specific_lr is not None:
-        task_specific_lr = args.task_specific_lr
-    else:
-        task_specific_lr = 10 * args.learning_rate
-
-    optimizer, lr_scheduler = create_optimizer(
-        model,
-        lr=args.learning_rate,
-        task_specific_lr=task_specific_lr,
-        warmup_steps=100,
-        task_specific_warmup_steps=100,
-    )
-
-    # Validation is done by finetuning on a bunch of tasks:
-    valid_fn = partial(
-        validate_by_finetuning_on_tasks,
-        dataset=fsmol_dataset,
-        learning_rate=args.finetune_lr_scale * args.learning_rate,
-        task_specific_learning_rate=args.finetune_lr_scale * task_specific_lr,
-        batch_size=args.batch_size,
-        metric_to_use=args.metric_to_use,
-        seed=args.seed,
-        aml_run=aml_run,
-    )
-
-    _, best_model_state = train_loop(
-        model=model,
-        optimizer=optimizer,
-        lr_scheduler=lr_scheduler,
-        train_data=MultitaskTaskSampleBatchIterable(
-            fsmol_dataset,
-            data_fold=DataFold.TRAIN,
-            task_name_to_id=train_task_name_to_id,
-            max_num_graphs=args.batch_size,
-            device=device,
-        ),
-        valid_fn=valid_fn,
-        metric_to_use=args.metric_to_use,
-        max_num_epochs=args.num_epochs,
-        patience=args.patience,
-        aml_run=aml_run,
-    )
-
-    torch.save(best_model_state, os.path.join(out_dir, "best_model.pt"))
-
-
-if __name__ == "__main__":
-    try:
-        main()
-    except Exception:
-        _, value, tb = sys.exc_info()
-        traceback.print_exc()
-        pdb.post_mortem(tb)
+import argparse
+import logging
+import os
+import pdb
+import sys
+import tempfile
+import traceback
+from functools import partial
+from typing import Optional
+
+import torch
+from pyprojroot import here as project_root
+
+sys.path.insert(0, str(project_root()))
+
+from fs_mol.data import (
+    DataFold,
+    FSMolDataset,
+    FSMolTaskSample,
+)
+from fs_mol.data.multitask import (
+    FSMolMultitaskBatch,
+    MultitaskTaskSampleBatchIterable,
+    get_multitask_inference_batcher,
+)
+from fs_mol.models.abstract_torch_fsmol_model import (
+    AbstractTorchFSMolModel,
+    MetricType,
+    eval_model_by_finetuning_on_task,
+    train_loop,
+    create_optimizer,
+    save_model,
+)
+from fs_mol.models.gnn_multitask import (
+    GNNMultitaskConfig,
+    GNNMultitaskModel,
+    create_model,
+)
+from fs_mol.modules.graph_feature_extractor import (
+    add_graph_feature_extractor_arguments,
+    make_graph_feature_extractor_config_from_args,
+)
+from fs_mol.utils.cli_utils import add_train_cli_args, set_up_train_run
+from fs_mol.utils.metrics import (
+    avg_metrics_over_tasks,
+    BinaryEvalMetrics,
+)
+from fs_mol.utils.test_utils import eval_model
+
+
+SMALL_NUMBER = 1e-7
+
+
+logger = logging.getLogger(__name__)
+
+
+def validate_by_finetuning_on_tasks(
+    model: AbstractTorchFSMolModel[FSMolMultitaskBatch],
+    dataset: FSMolDataset,
+    learning_rate: float,
+    task_specific_learning_rate: float,
+    batch_size: int = 128,
+    metric_to_use: MetricType = "avg_precision",
+    seed: int = 0,
+    aml_run=None,
+) -> float:
+    with tempfile.TemporaryDirectory() as tempdir:
+        # First, store the current state of the model, so that we can just load it back in
+        # repeatedly as starting point during finetuning:
+        current_model_path = os.path.join(tempdir, "cur_model.pt")
+        save_model(current_model_path, model)
+
+        # Move model off GPU to make space for validation model:
+        model_device = model.device
+        model = model.to(torch.device("cpu"))
+
+        def test_model_fn(
+            task_sample: FSMolTaskSample, temp_out_folder: str, seed: int
+        ) -> BinaryEvalMetrics:
+            return eval_model_by_finetuning_on_task(
+                current_model_path,
+                model_cls=GNNMultitaskModel,
+                task_sample=task_sample,
+                batcher=get_multitask_inference_batcher(
+                    max_num_graphs=batch_size, device=model_device
+                ),
+                learning_rate=learning_rate,
+                task_specific_learning_rate=task_specific_learning_rate,
+                metric_to_use=metric_to_use,
+                seed=seed,
+                quiet=True,
+                device=model_device,
+            )
+
+        task_to_results = eval_model(
+            test_model_fn=test_model_fn,
+            dataset=dataset,
+            train_set_sample_sizes=[16, 128],
+            num_samples=3,
+            valid_size_or_ratio=0.2,
+            test_size_or_ratio=512,
+            fold=DataFold.VALIDATION,
+            seed=seed,
+        )
+
+        mean_metrics = avg_metrics_over_tasks(task_to_results)
+        if aml_run is not None:
+            for metric_name, (metric_mean, _) in mean_metrics.items():
+                aml_run.log(f"valid_task_test_{metric_name}", float(metric_mean))
+
+        model = model.to(model_device)
+
+        return mean_metrics[metric_to_use][0]
+
+
+def add_model_arguments(parser: argparse.ArgumentParser):
+    add_graph_feature_extractor_arguments(parser)
+    parser.add_argument("--num_tail_layers", type=int, default=2)
+
+
+def make_model_from_args(
+    num_tasks: int, args: argparse.Namespace, device: Optional[torch.device] = None
+):
+    model_config = GNNMultitaskConfig(
+        graph_feature_extractor_config=make_graph_feature_extractor_config_from_args(args),
+        num_tasks=num_tasks,
+        num_tail_layers=args.num_tail_layers,
+    )
+    model = create_model(model_config, device=device)
+    return model
+
+
+def add_train_loop_arguments(parser: argparse.ArgumentParser):
+    parser.add_argument("--batch_size", type=int, default=256)
+    parser.add_argument("--num_epochs", type=int, default=100)
+    parser.add_argument("--patience", type=int, default=10)
+    parser.add_argument(
+        "--learning-rate",
+        type=float,
+        default=0.00005,
+        help="Learning rate for shared model components.",
+    )
+    parser.add_argument(
+        "--metric-to-use",
+        type=str,
+        choices=[
+            "acc",
+            "balanced_acc",
+            "f1",
+            "prec",
+            "recall",
+            "roc_auc",
+            "avg_precision",
+            "kappa",
+        ],
+        default="avg_precision",
+        help="Metric to evaluate on validation data.",
+    )
+
+
+def main():
+    parser = argparse.ArgumentParser(
+        description="Train a Multitask GNN model.",
+        formatter_class=argparse.ArgumentDefaultsHelpFormatter,
+    )
+
+    add_train_cli_args(parser)
+
+    add_model_arguments(parser)
+
+    # Training parameters:
+    add_train_loop_arguments(parser)
+    parser.add_argument(
+        "--task-specific-lr",
+        type=float,
+        default=0.0001,
+        help="Learning rate for shared model components. By default, 10x core learning rate.",
+    )
+    parser.add_argument(
+        "--finetune-lr-scale",
+        type=float,
+        default=1.0,
+        help="Scaling factor for LRs used in finetuning eval.",
+    )
+
+    args = parser.parse_args()
+
+    out_dir, fsmol_dataset, aml_run = set_up_train_run("Multitask", args, torch=True)
+
+    device = torch.device("cuda" if torch.cuda.is_available() else "cpu")
+    model = make_model_from_args(
+        num_tasks=fsmol_dataset.get_num_fold_tasks(DataFold.TRAIN), args=args, device=device
+    )
+    logger.info(f"\tNum parameters {sum(p.numel() for p in model.parameters())}")
+    logger.info(f"\tDevice: {device}")
+    logger.info(f"\tModel:\n{model}")
+
+    train_task_name_to_id = {
+        name: i for i, name in enumerate(fsmol_dataset.get_task_names(data_fold=DataFold.TRAIN))
+    }
+    if args.task_specific_lr is not None:
+        task_specific_lr = args.task_specific_lr
+    else:
+        task_specific_lr = 10 * args.learning_rate
+
+    optimizer, lr_scheduler = create_optimizer(
+        model,
+        lr=args.learning_rate,
+        task_specific_lr=task_specific_lr,
+        warmup_steps=100,
+        task_specific_warmup_steps=100,
+    )
+
+    # Validation is done by finetuning on a bunch of tasks:
+    valid_fn = partial(
+        validate_by_finetuning_on_tasks,
+        dataset=fsmol_dataset,
+        learning_rate=args.finetune_lr_scale * args.learning_rate,
+        task_specific_learning_rate=args.finetune_lr_scale * task_specific_lr,
+        batch_size=args.batch_size,
+        metric_to_use=args.metric_to_use,
+        seed=args.seed,
+        aml_run=aml_run,
+    )
+
+    _, best_model_state = train_loop(
+        model=model,
+        optimizer=optimizer,
+        lr_scheduler=lr_scheduler,
+        train_data=MultitaskTaskSampleBatchIterable(
+            fsmol_dataset,
+            data_fold=DataFold.TRAIN,
+            task_name_to_id=train_task_name_to_id,
+            max_num_graphs=args.batch_size,
+            device=device,
+        ),
+        valid_fn=valid_fn,
+        metric_to_use=args.metric_to_use,
+        max_num_epochs=args.num_epochs,
+        patience=args.patience,
+        aml_run=aml_run,
+    )
+
+    torch.save(best_model_state, os.path.join(out_dir, "best_model.pt"))
+
+
+if __name__ == "__main__":
+    try:
+        main()
+    except Exception:
+        _, value, tb = sys.exc_info()
+        traceback.print_exc()
+        pdb.post_mortem(tb)